--- conflicted
+++ resolved
@@ -102,14 +102,9 @@
         .route("/queue", get(docs::api::docs_in_queue))
         .route(
             "/:package/:version",
-<<<<<<< HEAD
-            put(docs::api::publish_docs).layer(DefaultBodyLimit::max(max_docs_size * 1_000_000)),
-        );
-=======
             put(docs::api::publish_docs).layer(DefaultBodyLimit::max(max_docs_size * 1_000_000))
         )
         .route("/:package/latest", get(docs::api::latest_docs));
->>>>>>> ccbf88c7
 
     let docs_service = get_service(ServeDir::new(format!("{}/docs", data_dir))).route_layer(
         middleware::from_fn_with_state(state.clone(), session::session_auth_when_required),
