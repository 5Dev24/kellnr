--- conflicted
+++ resolved
@@ -42,11 +42,7 @@
     "eslint": "^8.56.0",
     "eslint-plugin-vue": "^9.18.1",
     "typescript": "~5.5.2",
-<<<<<<< HEAD
-    "vite": "5.4.6",
-=======
     "vite": "5.4.7",
->>>>>>> caabd42a
     "vue-tsc": "^2.0.4",
     "esbuild": "^0.24.0"
   },
