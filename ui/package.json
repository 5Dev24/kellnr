--- conflicted
+++ resolved
@@ -43,16 +43,9 @@
     "eslint": "^8.56.0",
     "eslint-plugin-vue": "^9.18.1",
     "typescript": "~5.4.2",
-<<<<<<< HEAD
     "vite": "5.2.12",
     "vue-tsc": "^2.0.4"
-=======
-    "vite": "5.2.11",
-    "vue-tsc": "^2.0.4",
     "esbuild": "^0.20.2"
-  },
-  "optionalDependencies": {
->>>>>>> c2059cdd
   },
   "overrides": {
     "vite": {
