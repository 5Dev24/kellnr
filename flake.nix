{
  description = "Development and build environment for kellnr";

  inputs = {
    nixpkgs.url = "github:NixOS/nixpkgs/nixos-unstable";
    flake-utils.url = "github:numtide/flake-utils";
    crane = {
      url = "github:ipetkov/crane";
      inputs.nixpkgs.follows = "nixpkgs";
    };
    fenix = {
      url = "github:nix-community/fenix";
      inputs.nixpkgs.follows = "nixpkgs";
      inputs.rust-analyzer-src.follows = "";
    };
  };

  outputs = { self, nixpkgs, flake-utils, crane, fenix, ... }:
    flake-utils.lib.eachSystem [ "aarch64-darwin" "aarch64-linux" "x86_64-linux" ] (system:
      let
        pkgs = import nixpkgs { inherit system; };
        inherit (pkgs) lib;

        craneLib = crane.lib.${system};
        src = craneLib.cleanCargoSource (craneLib.path ./.);

        commonArgs = {
          inherit src;
          strictDeps = true;
          pname = "kellnr";

          nativeBuildInputs = lib.optionals pkgs.stdenv.isLinux [
            pkgs.pkg-config
            pkgs.rustPlatform.bindgenHook
          ];

          buildInputs = [
            pkgs.nodejs_22
            pkgs.cargo-nextest
          ] ++ lib.optional pkgs.stdenv.isDarwin [
            pkgs.darwin.apple_sdk.frameworks.Cocoa
            pkgs.libiconv
            pkgs.iconv
            pkgs.cacert
          ] ++ lib.optional pkgs.stdenv.isLinux [
            pkgs.openssl.dev
          ];

          LIBCLANG_PATH = "${pkgs.llvmPackages.libclang.lib}/lib";
          BINDGEN_EXTRA_CLANG_ARGS = "-isystem ${pkgs.llvmPackages.libclang.lib}/lib/clang/${pkgs.lib.getVersion pkgs.clang}/include";
        };

        craneLibLLvmTools = craneLib.overrideToolchain
          (fenix.packages.${system}.complete.withComponents [
            "cargo"
            "rustc"
            "clippy"
            "rustfmt"
            "rust-analyzer"
          ]);

        # Build *just* the cargo dependencies, so we can reuse
        # all of that work (e.g. via cachix) when running in CI
        cargoArtifacts = craneLib.buildDepsOnly commonArgs;

        # Build the actual crate itself, reusing the dependency
        # artifacts from above.
        kellnr-crate = craneLib.buildPackage (commonArgs // {
          inherit cargoArtifacts;

          installPhase = ''
          '';

          fixupPhase = ''
          '';

        });
      in
      with pkgs;
      {
        devShells.default = craneLib.devShell (commonArgs // {
          inputsFrom = [ kellnr-crate ];

          shellHook = ''
            alias c=cargo
<<<<<<< HEAD
	    alias cta="cargo nextest run --workspace -E 'not binary_id(db::postgres_test)'"
            alias ctai="cargo nextest run --workspace"
=======
            alias cta="cargo nextest run --workspace"
            alias ctaf="cargo nextest run --workspace --features pg-test"
          '' + lib.optionalString stdenv.isDarwin ''
          export DYLD_LIBRARY_PATH="$(rustc --print sysroot)/lib:$DYLD_LIBRARY_PATH"
          export RUST_SRC_PATH="$(rustc --print sysroot)/lib/rustlib/src/rust/src"
>>>>>>> 4cd6737e
          '';


          packages = [
            pkgs.rust-analyzer
            pkgs.cargo-nextest
            pkgs.lazygit
          ];
        });

        packages = {
          default = kellnr-crate;
        };

        apps.default = flake-utils.lib.mkApp {
          drv = kellnr-crate;
        };
      }
    );
}

<|MERGE_RESOLUTION|>--- conflicted
+++ resolved
@@ -83,16 +83,11 @@
 
           shellHook = ''
             alias c=cargo
-<<<<<<< HEAD
 	    alias cta="cargo nextest run --workspace -E 'not binary_id(db::postgres_test)'"
             alias ctai="cargo nextest run --workspace"
-=======
-            alias cta="cargo nextest run --workspace"
-            alias ctaf="cargo nextest run --workspace --features pg-test"
           '' + lib.optionalString stdenv.isDarwin ''
           export DYLD_LIBRARY_PATH="$(rustc --print sysroot)/lib:$DYLD_LIBRARY_PATH"
           export RUST_SRC_PATH="$(rustc --print sysroot)/lib/rustlib/src/rust/src"
->>>>>>> 4cd6737e
           '';
 
 
